--- conflicted
+++ resolved
@@ -3,9 +3,5 @@
 const (
 	KeySessionIssuer    = "session"
 	KeySessionDestroyer = "revoke_active_sessions"
-<<<<<<< HEAD
-	KeyWebHook          = "web-hook"
-=======
 	KeyWebHook          = "web_hook"
->>>>>>> 8bcbacf3
 )