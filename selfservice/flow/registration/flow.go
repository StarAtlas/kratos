// Copyright © 2023 Ory Corp
// SPDX-License-Identifier: Apache-2.0

package registration

import (
	"context"
	"encoding/json"
	"github.com/tidwall/sjson"
	"net/http"
	"net/url"
	"time"

	"github.com/gobuffalo/pop/v6"

	"github.com/tidwall/gjson"

	"github.com/ory/x/sqlxx"

	hydraclientgo "github.com/ory/hydra-client-go/v2"

	"github.com/ory/kratos/driver/config"
	"github.com/ory/kratos/hydra"
	"github.com/ory/kratos/ui/container"

	"github.com/gofrs/uuid"
	"github.com/pkg/errors"

	"github.com/ory/x/urlx"

	"github.com/ory/kratos/identity"
	"github.com/ory/kratos/selfservice/flow"
	"github.com/ory/kratos/x"
)

// swagger:model registrationFlow
type Flow struct {
	// ID represents the flow's unique ID. When performing the registration flow, this
	// represents the id in the registration ui's query parameter: http://<selfservice.flows.registration.ui_url>/?flow=<id>
	//
	// required: true
	ID uuid.UUID `json:"id" faker:"-" db:"id"`

	// Ory OAuth 2.0 Login Challenge.
	//
	// This value is set using the `login_challenge` query parameter of the registration and login endpoints.
	// If set will cooperate with Ory OAuth2 and OpenID to act as an OAuth2 server / OpenID Provider.
	OAuth2LoginChallenge sqlxx.NullString `json:"oauth2_login_challenge,omitempty" faker:"-" db:"oauth2_login_challenge_data"`

	// HydraLoginRequest is an optional field whose presence indicates that Kratos
	// is being used as an identity provider in a Hydra OAuth2 flow. Kratos
	// populates this field by retrieving its value from Hydra and it is used by
	// the login and consent UIs.
	HydraLoginRequest *hydraclientgo.OAuth2LoginRequest `json:"oauth2_login_request,omitempty" faker:"-" db:"-"`

	// Type represents the flow's type which can be either "api" or "browser", depending on the flow interaction.
	//
	// required: true
	Type flow.Type `json:"type" db:"type" faker:"flow_type"`

	// ExpiresAt is the time (UTC) when the flow expires. If the user still wishes to log in,
	// a new flow has to be initiated.
	//
	// required: true
	ExpiresAt time.Time `json:"expires_at" faker:"time_type" db:"expires_at"`

	// IssuedAt is the time (UTC) when the flow occurred.
	//
	// required: true
	IssuedAt time.Time `json:"issued_at" faker:"time_type" db:"issued_at"`

	// InternalContext stores internal context used by internals - for example MFA keys.
	InternalContext sqlxx.JSONRawMessage `db:"internal_context" json:"-" faker:"-"`

	// RequestURL is the initial URL that was requested from Ory Kratos. It can be used
	// to forward information contained in the URL's path or query for example.
	//
	// required: true
	RequestURL string `json:"request_url" faker:"url" db:"request_url"`

	// ReturnTo contains the requested return_to URL.
	ReturnTo string `json:"return_to,omitempty" db:"-"`

	// ReturnToVerification contains the redirect URL for the verification flow.
	ReturnToVerification string `json:"-" db:"-"`

	// Active, if set, contains the registration method that is being used. It is initially
	// not set.
	Active identity.CredentialsType `json:"active,omitempty" faker:"identity_credentials_type" db:"active_method"`

	// UI contains data which must be shown in the user interface.
	//
	// required: true
	UI *container.Container `json:"ui" db:"ui"`

	// CreatedAt is a helper struct field for gobuffalo.pop.
	CreatedAt time.Time `json:"-" faker:"-" db:"created_at"`

	// UpdatedAt is a helper struct field for gobuffalo.pop.
	UpdatedAt time.Time `json:"-" faker:"-" db:"updated_at"`

	// CSRFToken contains the anti-csrf token associated with this flow. Only set for browser flows.
	CSRFToken      string        `json:"-" db:"csrf_token"`
	NID            uuid.UUID     `json:"-" faker:"-" db:"nid"`
	OrganizationID uuid.NullUUID `json:"organization_id,omitempty"  faker:"-" db:"organization_id"`

	// TransientPayload is used to pass data from the registration to a webhook
	TransientPayload json.RawMessage `json:"transient_payload,omitempty" faker:"-" db:"-"`

	// Contains a list of actions, that could follow this flow
	//
	// It can, for example, contain a reference to the verification flow, created as part of the user's
	// registration.
	ContinueWithItems []flow.ContinueWith `json:"-" db:"-" faker:"-" `

	// SessionTokenExchangeCode holds the secret code that the client can use to retrieve a session token after the flow has been completed.
	// This is only set if the client has requested a session token exchange code, and if the flow is of type "api",
	// and only on creating the flow.
	SessionTokenExchangeCode string `json:"session_token_exchange_code,omitempty" faker:"-" db:"-"`

	// State represents the state of this request:
	//
	// - choose_method: ask the user to choose a method (e.g. registration with email)
	// - sent_email: the email has been sent to the user
	// - passed_challenge: the request was successful and the registration challenge was passed.
	// required: true
	State State `json:"state" faker:"-" db:"state"`

	// only used internally
	IDToken string `json:"-" faker:"-" db:"-"`
	// Only used internally
	RawIDTokenNonce string `json:"-" db:"-"`
}

var _ flow.Flow = new(Flow)

func NewFlow(conf *config.Config, exp time.Duration, csrf string, r *http.Request, ft flow.Type) (*Flow, error) {
	now := time.Now().UTC()
	id := x.NewUUID()

	// Pre-validate the return to URL which is contained in the HTTP request.
	requestURL := x.RequestURL(r).String()
	_, err := x.SecureRedirectTo(r,
		conf.SelfServiceBrowserDefaultReturnTo(r.Context()),
		x.SecureRedirectUseSourceURL(requestURL),
		x.SecureRedirectAllowURLs(conf.SelfServiceBrowserAllowedReturnToDomains(r.Context())),
		x.SecureRedirectAllowSelfServiceURLs(conf.SelfPublicURL(r.Context())),
	)
	if err != nil {
		return nil, err
	}

	hlc, err := hydra.GetLoginChallengeID(conf, r)
	if err != nil {
		return nil, err
	}

	return &Flow{
		ID:                   id,
		OAuth2LoginChallenge: hlc,
		ExpiresAt:            now.Add(exp),
		IssuedAt:             now,
		RequestURL:           requestURL,
		UI: &container.Container{
			Method: "POST",
			Action: flow.AppendFlowTo(urlx.AppendPaths(conf.SelfPublicURL(r.Context()), RouteSubmitFlow), id).String(),
		},
		CSRFToken:       csrf,
		Type:            ft,
		InternalContext: []byte("{}"),
		State:           flow.StateChooseMethod,
	}, nil
}

func (f Flow) TableName(context.Context) string {
	return "selfservice_registration_flows"
}

func (f Flow) GetID() uuid.UUID {
	return f.ID
}

func (f Flow) GetNID() uuid.UUID {
	return f.NID
}

func (f *Flow) Valid() error {
	if f.ExpiresAt.Before(time.Now()) {
		return errors.WithStack(flow.NewFlowExpiredError(f.ExpiresAt))
	}
	return nil
}

func (f *Flow) AppendTo(src *url.URL) *url.URL {
	return flow.AppendFlowTo(src, f.ID)
}

func (f *Flow) GetType() flow.Type {
	return f.Type
}

func (f *Flow) GetRequestURL() string {
	return f.RequestURL
}

func (f *Flow) EnsureInternalContext() {
	if !gjson.ParseBytes(f.InternalContext).IsObject() {
		f.InternalContext = []byte("{}")
	}
}

func (f Flow) MarshalJSON() ([]byte, error) {
	type local Flow
	f.SetReturnTo()
	return json.Marshal(local(f))
}

func (f *Flow) SetReturnTo() {
	// Return to is already set, do not overwrite it.
	if len(f.ReturnTo) > 0 {
		return
	}
	if u, err := url.Parse(f.RequestURL); err == nil {
		f.ReturnTo = u.Query().Get("return_to")
	}
}

func (f *Flow) AfterFind(*pop.Connection) error {
	f.SetReturnTo()
	return nil
}

func (f *Flow) AfterSave(*pop.Connection) error {
	f.SetReturnTo()
	return nil
}

func (f *Flow) GetUI() *container.Container {
	return f.UI
}

<<<<<<< HEAD
const internalContextOuterLoginFlowPath = "outer_flow"

type OuterLoginFlow struct {
	ID string
}

func (f *Flow) GetOuterLoginFlowID() (*uuid.UUID, error) {
	la := gjson.GetBytes(f.InternalContext, internalContextOuterLoginFlowPath)
	if !la.IsObject() {
		return nil, nil
	}
	var internalContextOuterFlow OuterLoginFlow
	if err := json.Unmarshal([]byte(la.Raw), &internalContextOuterFlow); err != nil {
		return nil, err
	}
	id, err := uuid.FromString(internalContextOuterFlow.ID)
	if err != nil {
		return nil, err
	}
	return &id, nil
}

func (f *Flow) SetOuterLoginFlowID(flowID uuid.UUID) error {
	var err error = nil
	f.InternalContext, err = sjson.SetBytes(f.InternalContext, internalContextOuterLoginFlowPath,
		OuterLoginFlow{
			ID: flowID.String(),
		})
	return err
=======
func (f *Flow) AddContinueWith(c flow.ContinueWith) {
	f.ContinueWithItems = append(f.ContinueWithItems, c)
}

func (f *Flow) ContinueWith() []flow.ContinueWith {
	return f.ContinueWithItems
}

func (f *Flow) SecureRedirectToOpts(ctx context.Context, cfg config.Provider) (opts []x.SecureRedirectOption) {
	return []x.SecureRedirectOption{
		x.SecureRedirectReturnTo(f.ReturnTo),
		x.SecureRedirectUseSourceURL(f.RequestURL),
		x.SecureRedirectAllowURLs(cfg.Config().SelfServiceBrowserAllowedReturnToDomains(ctx)),
		x.SecureRedirectAllowSelfServiceURLs(cfg.Config().SelfPublicURL(ctx)),
		x.SecureRedirectOverrideDefaultReturnTo(cfg.Config().SelfServiceFlowRegistrationReturnTo(ctx, f.Active.String())),
	}
}

func (f *Flow) GetState() State {
	return f.State
}

func (f *Flow) GetFlowName() flow.FlowName {
	return flow.RegistrationFlow
}

func (f *Flow) SetState(state State) {
	f.State = state
>>>>>>> 043114bb
}<|MERGE_RESOLUTION|>--- conflicted
+++ resolved
@@ -239,7 +239,36 @@
 	return f.UI
 }
 
-<<<<<<< HEAD
+func (f *Flow) AddContinueWith(c flow.ContinueWith) {
+	f.ContinueWithItems = append(f.ContinueWithItems, c)
+}
+
+func (f *Flow) ContinueWith() []flow.ContinueWith {
+	return f.ContinueWithItems
+}
+
+func (f *Flow) SecureRedirectToOpts(ctx context.Context, cfg config.Provider) (opts []x.SecureRedirectOption) {
+	return []x.SecureRedirectOption{
+		x.SecureRedirectReturnTo(f.ReturnTo),
+		x.SecureRedirectUseSourceURL(f.RequestURL),
+		x.SecureRedirectAllowURLs(cfg.Config().SelfServiceBrowserAllowedReturnToDomains(ctx)),
+		x.SecureRedirectAllowSelfServiceURLs(cfg.Config().SelfPublicURL(ctx)),
+		x.SecureRedirectOverrideDefaultReturnTo(cfg.Config().SelfServiceFlowRegistrationReturnTo(ctx, f.Active.String())),
+	}
+}
+
+func (f *Flow) GetState() State {
+	return f.State
+}
+
+func (f *Flow) GetFlowName() flow.FlowName {
+	return flow.RegistrationFlow
+}
+
+func (f *Flow) SetState(state State) {
+	f.State = state
+}
+
 const internalContextOuterLoginFlowPath = "outer_flow"
 
 type OuterLoginFlow struct {
@@ -269,34 +298,4 @@
 			ID: flowID.String(),
 		})
 	return err
-=======
-func (f *Flow) AddContinueWith(c flow.ContinueWith) {
-	f.ContinueWithItems = append(f.ContinueWithItems, c)
-}
-
-func (f *Flow) ContinueWith() []flow.ContinueWith {
-	return f.ContinueWithItems
-}
-
-func (f *Flow) SecureRedirectToOpts(ctx context.Context, cfg config.Provider) (opts []x.SecureRedirectOption) {
-	return []x.SecureRedirectOption{
-		x.SecureRedirectReturnTo(f.ReturnTo),
-		x.SecureRedirectUseSourceURL(f.RequestURL),
-		x.SecureRedirectAllowURLs(cfg.Config().SelfServiceBrowserAllowedReturnToDomains(ctx)),
-		x.SecureRedirectAllowSelfServiceURLs(cfg.Config().SelfPublicURL(ctx)),
-		x.SecureRedirectOverrideDefaultReturnTo(cfg.Config().SelfServiceFlowRegistrationReturnTo(ctx, f.Active.String())),
-	}
-}
-
-func (f *Flow) GetState() State {
-	return f.State
-}
-
-func (f *Flow) GetFlowName() flow.FlowName {
-	return flow.RegistrationFlow
-}
-
-func (f *Flow) SetState(state State) {
-	f.State = state
->>>>>>> 043114bb
 }