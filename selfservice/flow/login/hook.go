--- conflicted
+++ resolved
@@ -50,12 +50,8 @@
 type (
 	executorDependencies interface {
 		config.Provider
-<<<<<<< HEAD
-		hydra.HydraProvider
+		hydra.Provider
 		identity.PrivilegedPoolProvider
-=======
-		hydra.Provider
->>>>>>> 043114bb
 		session.ManagementProvider
 		session.PersistenceProvider
 		x.CSRFTokenGeneratorProvider
@@ -126,12 +122,6 @@
 	return flowError
 }
 
-<<<<<<< HEAD
-func (e *HookExecutor) PostLoginHook(w http.ResponseWriter, r *http.Request, g node.UiNodeGroup, a *Flow, i *identity.Identity, s *session.Session) error {
-	if err := e.linkCredentials(r, s, i, a); err != nil {
-		return err
-	}
-=======
 func (e *HookExecutor) PostLoginHook(
 	w http.ResponseWriter,
 	r *http.Request,
@@ -145,7 +135,10 @@
 	ctx, span := e.d.Tracer(ctx).Tracer().Start(ctx, "HookExecutor.PostLoginHook")
 	r = r.WithContext(ctx)
 	defer otelx.End(span, &err)
->>>>>>> 043114bb
+
+	if err := e.linkCredentials(r, s, i, a); err != nil {
+		return err
+	}
 
 	if err := s.Activate(r, i, e.d.Config(), time.Now().UTC()); err != nil {
 		return err
